/**
 * Retro Theme - Default Theme for Or3 Chat
 *
 * This is the original retro aesthetic theme, migrated to the refined theme system.
 * It features pixel-perfect styling with hard borders, offset shadows, and a nostalgic vibe.
 *
 * All retro-specific styles are contained within this theme package and loaded
 * conditionally when the retro theme is active.
 */

import { defineTheme } from '../_shared/define-theme';

export default defineTheme({
    name: 'retro',
    displayName: 'Retro (Default)',
    description:
        'Classic retro aesthetic with pixel-perfect styling and nostalgic vibes',

    // Material Design 3 color palette for retro theme
    // These will generate CSS variables for both light and dark modes
    colors: {
        // Primary colors
        primary: '#4ecdc4',
        onPrimary: '#ffffff',
        primaryContainer: '#b2f5ea',
        onPrimaryContainer: '#002020',

        // Secondary colors
        secondary: '#ff6b6b',
        onSecondary: '#ffffff',
        secondaryContainer: '#ffd7d7',
        onSecondaryContainer: '#410002',

        // Tertiary colors
        tertiary: '#ffe66d',
        onTertiary: '#000000',
        tertiaryContainer: '#fff9c4',
        onTertiaryContainer: '#1f1b00',

        // Surface colors
        surface: '#fefbff',
        onSurface: '#1a1c1e',
        surfaceVariant: '#dfe3eb',
        onSurfaceVariant: '#43474e',
        inverseSurface: '#2f3033',
        inverseOnSurface: '#f1f0f4',

        // Outline
        outline: '#73777f',

        // Semantic colors
        success: '#51cf66',
        warning: '#ffa94d',
        error: '#ff6b6b',

        // Dark mode overrides
        dark: {
            primary: '#4ecdc4',
            onPrimary: '#003735',
            primaryContainer: '#00504e',
            onPrimaryContainer: '#b2f5ea',

            secondary: '#ffb3b3',
            onSecondary: '#5f1314',
            secondaryContainer: '#7d1f20',
            onSecondaryContainer: '#ffd7d7',

            tertiary: '#ffe66d',
            onTertiary: '#3a3000',
            tertiaryContainer: '#554600',
            onTertiaryContainer: '#fff9c4',

            surface: '#1a1c1e',
            onSurface: '#e2e2e6',
            surfaceVariant: '#43474e',
            onSurfaceVariant: '#c3c7cf',
            inverseSurface: '#e2e2e6',
            inverseOnSurface: '#2f3033',

            outline: '#8d9199',

            success: '#51cf66',
            warning: '#ffa94d',
            error: '#ffb3b3',
        },
    },

    // Component overrides using the new selector syntax
    // These provide default styling for all retro-themed components
    overrides: {
        // Global button styling
        button: {
            class: 'retro-btn',
            variant: 'solid',
            size: 'md',
        },

        // Shell/PageShell specific buttons
        'button#shell.sidebar-toggle': {
            class: 'retro-btn',
            variant: 'ghost',
            size: 'xs',
        },

        'button#shell.new-pane': {
            class: 'retro-btn',
            variant: 'ghost',
            size: 'xs',
        },

        'button#shell.theme-toggle': {
            class: 'retro-btn',
            variant: 'ghost',
            size: 'xs',
        },

        'button#shell.pane-toggle': {
            class: 'retro-btn',
            size: 'xs',
        },

        'button#shell.pane-close': {
            class: 'retro-btn',
            variant: 'ghost',
            size: 'xs',
            color: 'error',
        },

        'button#shell.header-action': {
            class: 'retro-btn',
            variant: 'ghost',
            size: 'xs',
        },

        // Sidebar specific buttons
        'button#sidebar.toggle': {
            class: 'retro-btn',
            variant: 'ghost',
            size: 'xs',
        },

        'button#sidebar.new-chat': {
            class: 'retro-btn',
            variant: 'solid',
            size: 'sm',
            color: 'primary',
        },

        'button#sidebar.new-document': {
            class: 'retro-btn',
            variant: 'soft',
            size: 'sm',
        },

        'button#sidebar.new-project': {
            class: 'retro-btn',
            variant: 'soft',
            size: 'sm',
        },

        'button#sidebar.search-clear': {
            class: 'retro-btn',
            variant: 'subtle',
            size: 'xs',
        },

        'button#sidebar.filter': {
            class: 'retro-btn',
            variant: 'ghost',
            size: 'md',
        },

<<<<<<< HEAD
        // Sidebar thread item actions
        'button#sidebar.thread-rename': {
            class: 'retro-btn',
            variant: 'popover',
            size: 'sm',
            color: 'neutral',
        },

        'button#sidebar.thread-add-to-project': {
            class: 'retro-btn',
            variant: 'popover',
            size: 'sm',
            color: 'neutral',
        },

        'button#sidebar.thread-delete': {
            class: 'retro-btn',
            variant: 'popover',
            size: 'sm',
            color: 'error',
        },

        'button#sidebar.thread-extra-action': {
            class: 'retro-btn',
            variant: 'popover',
            size: 'sm',
            color: 'neutral',
        },

        // Sidebar project actions
        'button#sidebar.project-rename': {
            class: 'retro-btn',
            variant: 'popover',
            size: 'sm',
            color: 'neutral',
        },

        'button#sidebar.project-delete': {
            class: 'retro-btn',
            variant: 'popover',
            size: 'sm',
            color: 'error',
        },

        // Sidebar document item actions
        'button#sidebar.document-rename': {
            class: 'retro-btn',
            variant: 'popover',
            size: 'sm',
            color: 'neutral',
        },

        'button#sidebar.document-add-to-project': {
            class: 'retro-btn',
            variant: 'popover',
            size: 'sm',
            color: 'neutral',
        },

        'button#sidebar.document-delete': {
            class: 'retro-btn',
            variant: 'popover',
            size: 'sm',
            color: 'error',
        },

        'button#sidebar.document-extra-action': {
            class: 'retro-btn',
            variant: 'popover',
            size: 'sm',
            color: 'neutral',
        },

        // Sidebar project entry actions
        'button#sidebar.project-entry-rename': {
            class: 'retro-btn',
            variant: 'popover',
            size: 'sm',
            color: 'neutral',
        },

        'button#sidebar.project-entry-remove': {
            class: 'retro-btn',
            variant: 'popover',
            size: 'sm',
            color: 'error',
        },

        // Sidebar collapsed navigation
        'button#sidebar.collapsed-search': {
            class: 'retro-btn',
            variant: 'ghost',
            size: 'md',
        },

        'button#sidebar.collapsed-dashboard': {
            class: 'retro-btn',
            variant: 'soft',
            size: 'md',
        },

        // Sidebar search input
        'input#sidebar.search': {
            class: 'retro-input',
            variant: 'outline',
            size: 'md',
=======
        'button#sidebar.footer-action': {
            class: 'retro-btn pointer-events-auto',
            variant: 'ghost',
            size: 'xs',
>>>>>>> eeb74163
        },

        'button#chat.send': {
            class: 'retro-btn text-white! dark:text-black!',
            variant: 'solid',
            size: 'sm',
            color: 'primary',
        },

        'button#chat.stop': {
            class: 'retro-btn',
            variant: 'solid',
            size: 'sm',
            color: 'error',
        },

        'button#chat.attach': {
            class: 'retro-btn text-black dark:text-white flex items-center justify-center',
            variant: 'solid',
            size: 'sm',
            color: 'info',
        },

        'button#chat.settings': {
            class: 'retro-btn text-black dark:text-white flex items-center justify-center',
            variant: 'solid',
            size: 'sm',
            color: 'info',
        },

        'button#chat.composer-action': {
            class: 'retro-btn',
            variant: 'ghost',
            size: 'sm',
        },

        'div#chat.input-container': {
            // Container styling can be customized here
            class: '',
        },

        'div#chat.editor': {
            // Editor wrapper styling can be customized here
            class: '',
        },

        'button#chat.model-select': {
            class: 'retro-btn',
            variant: 'soft',
            size: 'sm',
        },

        // Model select menu (USelectMenu component)
        'selectmenu#chat.model-select': {
            class: 'h-[32px] retro-shadow border-2 border-(--md-inverse-surface) rounded-[3px] text-sm px-2 bg-white dark:bg-gray-800 w-full min-w-[100px] max-w-[320px]',
            ui: {
                content:
                    'border-2 border-(--md-inverse-surface) rounded-[3px] w-[320px]',
                input: 'border-0 rounded-none!',
                arrow: 'h-[18px] w-[18px]',
                itemTrailingIcon: 'shrink-0 w-[18px] h-[18px] text-dimmed',
            },
            searchInput: {
                icon: 'pixelarticons:search',
                ui: {
                    base: 'border-0 border-b-1 rounded-none!',
                    leadingIcon: 'shrink-0 w-[18px] h-[18px] pr-2 text-dimmed',
                },
            },
        },

        // Message action buttons (all buttons in message context)
        'button.message': {
            class: 'retro-btn text-black dark:text-white/95 flex items-center justify-center',
            variant: 'solid',
            size: 'sm',
            color: 'info',
        },

        'button#message.copy': {
            class: 'retro-btn text-black dark:text-white/95 flex items-center justify-center',
            variant: 'solid',
            size: 'sm',
            color: 'info',
        },

        'button#message.retry': {
            class: 'retro-btn text-black dark:text-white/95 flex items-center justify-center',
            variant: 'solid',
            size: 'sm',
            color: 'info',
        },

        'button#message.branch': {
            class: 'retro-btn text-black dark:text-white/95 flex items-center justify-center',
            variant: 'solid',
            size: 'sm',
            color: 'info',
        },

        'button#message.edit': {
            class: 'retro-btn text-black dark:text-white/95 flex items-center justify-center',
            variant: 'solid',
            size: 'sm',
            color: 'info',
        },

        'button#message.save-edit': {
            class: 'retro-btn',
            variant: 'solid',
            size: 'sm',
            color: 'success',
        },

        'button#message.cancel-edit': {
            class: 'retro-btn',
            variant: 'solid',
            size: 'sm',
            color: 'error',
        },

        'button#message.attachment-thumb': {
            // Attachment thumbnail button styling
            class: '',
        },

        'button#message.reasoning-toggle': {
            class: 'retro-btn',
            variant: 'ghost',
            size: 'sm',
        },

        'button#message.collapse-attachments': {
            class: 'text-xs underline',
        },

        'div#message.user-container': {
            // User message container styling
            class: '',
        },

        'div#message.assistant-container': {
            // Assistant message container styling
            class: '',
        },

        // Modal buttons (System Prompts Modal)
        'button.modal': {
            class: 'retro-btn',
            variant: 'solid',
            size: 'sm',
        },

        'button#modal.new-prompt': {
            class: 'retro-btn',
            variant: 'solid',
            size: 'sm',
            color: 'primary',
        },

        'button#modal.clear-active': {
            class: 'retro-btn',
            variant: 'outline',
            size: 'sm',
            color: 'neutral',
        },

        'button#modal.select-prompt': {
            class: 'retro-btn',
            size: 'sm',
        },

        // Settings switches (all switches in settings context)
        'switch.settings': {
            color: 'primary',
            class: 'w-full',
        },

        'switch#settings.web-search': {
            color: 'primary',
            class: 'w-full',
        },

        'switch#settings.thinking': {
            color: 'primary',
            class: 'w-full',
        },

        // Tool switches (dynamic - will match any tool)
        'switch#settings.tool-*': {
            color: 'primary',
            class: 'w-full',
        },

        // Settings buttons
        'button.settings': {
            variant: 'ghost',
            class: 'justify-between shadow-none! px-2! text-(--md-inverse-surface) border-x-0! border-t-0! border-b-1! last:border-b-0! rounded-none! w-full',
            ui: {
                trailingIcon: 'w-[20px] h-[20px] shrink-0',
            },
        },

        'button#settings.system-prompts': {
            variant: 'ghost',
            block: true,
            trailing: true,
            trailingIcon: 'pixelarticons:script-text',
            class: 'flex justify-between w-full items-center py-1 px-2 border-b',
        },

        'button#settings.model-catalog': {
            variant: 'ghost',
            block: true,
            trailing: true,
            trailingIcon: 'pixelarticons:android',
            class: 'flex justify-between w-full items-center py-1 px-2 rounded-[3px]',
        },

        // Dashboard buttons
        'button.dashboard': {
            class: 'retro-btn',
            variant: 'soft',
            size: 'md',
        },

        'button#dashboard.export': {
            class: 'retro-btn',
            variant: 'light',
            size: 'md',
        },

        'button#dashboard.import': {
            class: 'retro-btn',
            variant: 'solid',
            size: 'md',
            color: 'primary',
        },

        // AI Page buttons
        'button#dashboard.ai.save-prompt': {
            class: 'retro-btn',
            variant: 'basic',
            size: 'sm',
        },

        'button#dashboard.ai.model-mode': {
            class: 'retro-chip',
            variant: 'basic',
            size: 'sm',
        },

        'button#dashboard.ai.model-item': {
            class: 'retro-btn',
        },

        'button#dashboard.ai.clear-model': {
            class: 'retro-btn',
            variant: 'basic',
            size: 'sm',
        },

        'button#dashboard.ai.reset': {
            class: 'retro-btn',
            variant: 'basic',
            size: 'sm',
        },

        // Theme Page buttons
        'button#dashboard.theme.mode': {
            class: 'retro-chip',
            variant: 'basic',
            size: 'sm',
        },

        'button#dashboard.theme.preset': {
            class: 'retro-chip',
            variant: 'basic',
            size: 'sm',
        },

        'button#dashboard.theme.remove-layer': {
            class: 'retro-chip',
            variant: 'basic',
            size: 'sm',
        },

        'button#dashboard.theme.repeat': {
            class: 'retro-chip',
            variant: 'basic',
            size: 'sm',
        },

        'button#dashboard.theme.gradient': {
            class: 'retro-chip',
            variant: 'basic',
            size: 'sm',
        },

        'button#dashboard.theme.reset-all': {
            class: 'retro-btn',
            variant: 'basic',
            size: 'sm',
        },

        // Workspace Backup buttons
        'button#dashboard.workspace.export': {
            class: 'retro-btn',
            variant: 'light',
        },

        'button#dashboard.workspace.browse': {
            class: 'retro-btn',
            variant: 'basic',
            size: 'sm',
        },

        'button#dashboard.workspace.clear-file': {
            class: 'retro-btn',
            variant: 'basic',
            size: 'sm',
            color: 'error',
        },

        'button#dashboard.workspace.import-mode': {
            class: '',
            variant: 'ghost',
            color: 'primary',
        },

        'button#dashboard.workspace.import': {
            class: 'retro-btn',
            variant: 'light',
            color: 'primary',
        },

        // Dashboard navigation buttons
        'button#dashboard.back': {
            class: '',
            variant: 'subtle',
            color: 'primary',
            size: 'sm',
        },

        'button#dashboard.landing-page': {
            class: '',
        },

        'button#dashboard.plugin-icon': {
            class: '',
        },

        // AI page input
        'input#dashboard.ai.model-search': {
            class: '',
            type: 'text',
        },

        // Document toolbar buttons
        'button#document.toolbar': {
            class: 'retro-btn',
            variant: 'ghost',
            size: 'sm',
        },

        'button#document.search': {
            class: 'retro-btn',
            variant: 'soft',
            size: 'sm',
        },

        'button#document.retry': {
            class: 'retro-btn',
            variant: 'solid',
            size: 'md',
            color: 'primary',
        },

        'button#document.search-retry': {
            class: 'retro-btn',
            variant: 'solid',
            size: 'sm',
            color: 'primary',
        },

        // Document inputs
        'input#document.title': {
            class: 'retro-input',
            variant: 'outline',
            size: 'md',
            ui: {
                root: 'shadow-none! border-0! bg-transparent! rounded-[3px] px-2',
            },
        },

        // Document search result cards
        'card#document.search-result': {
            class: 'cursor-pointer hover:border-[var(--md-primary)] transition-colors',
        },

        // Global input styling
        input: {
            class: 'retro-input',
            variant: 'outline',
            size: 'md',
        },

        // Sidebar inputs
        'input.sidebar': {
            class: 'retro-input',
            size: 'md',
        },

        // Chat context inputs
        'input.chat': {
            class: 'retro-input',
            size: 'sm',
        },

        // Dashboard inputs
        'input.dashboard': {
            class: 'retro-input',
            size: 'sm',
        },

        // Textarea styling
        textarea: {
            class: 'retro-input',
        },

        // Chip/toggle buttons
        'button[data-chip]': {
            class: 'retro-chip',
        },

        // Copy buttons (used in theme palette)
        'button[data-copy]': {
            class: 'retro-btn-copy',
        },
    },

    // CSS Selectors for direct DOM targeting
    // These target elements that can't easily be integrated with the component override system
    cssSelectors: {
        // Example: Third-party Monaco editor styling
        // '.monaco-editor': {
        //     style: {
        //         border: '2px solid var(--md-outline)',
        //         borderRadius: '3px',
        //     },
        //     class: 'retro-shadow',
        // },
        // Example: TipTap editor styling
        // '.tiptap': {
        //     style: {
        //         fontFamily: 'VT323, monospace',
        //         fontSize: '20px',
        //     },
        //     class: 'prose prose-retro',
        // },
        // Example: Modal overlays
        // '.modal-overlay': {
        //     class: 'fixed inset-0 bg-black/50 backdrop-blur-sm dark:bg-black/70',
        // },
    },
});<|MERGE_RESOLUTION|>--- conflicted
+++ resolved
@@ -170,7 +170,6 @@
             size: 'md',
         },
 
-<<<<<<< HEAD
         // Sidebar thread item actions
         'button#sidebar.thread-rename': {
             class: 'retro-btn',
@@ -277,12 +276,11 @@
             class: 'retro-input',
             variant: 'outline',
             size: 'md',
-=======
+        },
         'button#sidebar.footer-action': {
             class: 'retro-btn pointer-events-auto',
             variant: 'ghost',
             size: 'xs',
->>>>>>> eeb74163
         },
 
         'button#chat.send': {
