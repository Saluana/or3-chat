--- conflicted
+++ resolved
@@ -343,7 +343,6 @@
 	--retro-badge-fg: var(--md-extended-color-warning-on-color-container);
 }
 
-<<<<<<< HEAD
 /* Document editor component styles */
 .retro-document-toolbar,
 .theme-document-toolbar {
@@ -374,7 +373,6 @@
 .retro-document-error-card,
 .theme-document-error-card {
 	border-radius: 6px;
-=======
 /* Chat component decorative styles */
 .retro-message-container,
 .theme-message-container {
@@ -514,13 +512,10 @@
 
 .retro-inline-image-placeholder,
 .theme-inline-image-placeholder {
->>>>>>> 6d5b9c94
-	border: 2px solid var(--md-inverse-surface);
-	box-shadow: 2px 2px 0 var(--md-inverse-surface);
-}
-
-<<<<<<< HEAD
-=======
+	border: 2px solid var(--md-inverse-surface);
+	box-shadow: 2px 2px 0 var(--md-inverse-surface);
+}
+
 .retro-table-wrapper,
 .theme-table-wrapper {
 	border: 2px solid var(--md-inverse-surface);
@@ -535,7 +530,6 @@
 	box-shadow: 2px 2px 0 var(--md-inverse-surface);
 }
 
->>>>>>> 6d5b9c94
 /* Shared motion reduction: keep retro UI snappy yet accessible */
 @media (prefers-reduced-motion: reduce) {
 	.retro-chip,
