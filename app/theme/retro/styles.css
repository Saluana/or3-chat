/**
 * Retro Theme Styles
 * 
 * All retro-specific CSS classes, extracted from global stylesheets.
 * These styles are only loaded when the retro theme is active.
 * 
 * This file contains the visual identity of the retro theme:
 * - Hard 2px borders
 * - Offset shadows (2px 2px)
 * - 3px border radius
 * - Pixel-perfect press animations
 */

/* Screen-reader only helper (follows inclusive components pattern) */
.sr-only {
	position: absolute;
	width: 1px;
	height: 1px;
	padding: 0;
	margin: -1px;
	overflow: hidden;
	clip: rect(0 0 0 0);
	clip-path: inset(50%);
	white-space: nowrap;
	border: 0;
}

/* Retro "chip" toggle button used across dashboard settings */
.retro-chip,
.theme-chip {
	display: inline-flex;
	align-items: center;
	justify-content: center;
	padding: 0.25rem 0.5rem;
	font-size: 0.75rem;
	font-weight: 500;
	user-select: none;
	border: 2px solid var(--md-inverse-surface);
	box-shadow: 2px 2px 0 var(--md-inverse-surface);
	border-radius: 3px;
	background: var(--md-surface);
	color: var(--md-on-surface);
	line-height: 1;
	transition: background-color 120ms ease, color 120ms ease,
		transform 80ms ease, box-shadow 80ms ease;
}
.retro-chip:hover,
.theme-chip:hover {
	background: var(--md-secondary-container);
	color: var(--md-on-secondary-container);
}
.retro-chip:active,
.theme-chip:active {
	transform: translate(2px, 2px);
	box-shadow: 0 0 0 var(--md-inverse-surface);
}
.retro-chip.active,
.theme-chip.active {
	background: var(--md-primary-container);
	color: var(--md-on-primary-container);
}
.retro-chip:focus-visible,
.theme-chip:focus-visible {
	outline: 2px solid var(--md-primary);
	outline-offset: 2px;
}

/* Retro text inputs (text + number inputs share the same base look) */
.retro-input,
.theme-input {
	height: 32px;
	padding: 0 6px;
	font-size: 12px;
	font-family: inherit;
	line-height: 1;
	border: 2px solid var(--md-inverse-surface);
	background: var(--md-surface);
	color: var(--md-on-surface);
	border-radius: 3px;
	box-shadow: 2px 2px 0 var(--md-inverse-surface);
}
.retro-input:focus-visible,
.theme-input:focus-visible {
	outline: 2px solid var(--md-primary);
	outline-offset: 2px;
}
textarea.retro-input,
textarea.theme-input {
	height: auto;
	padding-top: 6px;
	padding-bottom: 6px;
	line-height: 1.25;
}
.retro-input:disabled,
.theme-input:disabled {
	opacity: 0.5;
	cursor: not-allowed;
}

/* Primary retro button scaffold (used with Nuxt UI buttons) */
.retro-btn,
.theme-btn {
	display: inline-flex;
	align-items: center;
	justify-content: center;
	line-height: 1;
	position: relative;
	border-radius: 3px;
	border: 2px solid var(--md-inverse-surface);
	box-shadow: 2px 2px 0 var(--md-inverse-surface);
	transition: transform 80ms ease, box-shadow 80ms ease;
}
.retro-btn.aspect-square,
.theme-btn.aspect-square {
	padding: 0;
	place-items: center;
}
.retro-btn:active,
.theme-btn:active {
	transform: translate(2px, 2px);
	box-shadow: 0 0 0 var(--md-inverse-surface),
		inset 0 2px 0 rgba(0, 0, 0, 0.25),
		inset 0 -2px 0 rgba(255, 255, 255, 0.12);
}
.retro-btn:focus-visible,
.theme-btn:focus-visible {
	outline: 2px solid var(--md-primary);
	outline-offset: 2px;
}
.retro-btn:disabled,
.theme-btn:disabled {
	opacity: 0.45;
	cursor: not-allowed;
	box-shadow: 2px 2px 0 color-mix(in oklab, var(--md-inverse-surface) 70%, transparent 30%);
}

/* Iconic copy button variant used in theme palette rows */
.retro-btn-copy,
.theme-copy-btn {
	height: 32px;
	padding: 0 8px;
	font-size: 10px;
	line-height: 1;
	border: 2px solid var(--md-inverse-surface);
	border-radius: 3px;
	background: var(--md-secondary-container);
	color: var(--md-on-secondary-container);
	box-shadow: 2px 2px 0 var(--md-inverse-surface);
	cursor: pointer;
	transition: transform 80ms ease, box-shadow 80ms ease,
		background-color 120ms ease, color 120ms ease;
}
.retro-btn-copy:disabled,
.theme-copy-btn:disabled {
	opacity: 0.4;
	cursor: not-allowed;
}
.retro-btn-copy:active:not(:disabled),
.theme-copy-btn:active:not(:disabled) {
	transform: translate(2px, 2px);
	box-shadow: 0 0 0 var(--md-inverse-surface);
}
.retro-btn-copy:focus-visible,
.theme-copy-btn:focus-visible {
	outline: 2px solid var(--md-primary);
	outline-offset: 2px;
}

/* Utility class for retro shadow (used globally) */
.retro-shadow,
.theme-shadow {
	box-shadow: 2px 2px 0 var(--md-inverse-surface);
}

/* Utility class for active/pressed state (used globally) */
.active-element {
	box-shadow: 0 0 0 var(--md-inverse-surface),
		inset 0 2px 0 rgba(0, 0, 0, 0.25),
		inset 0 -2px 0 rgba(255, 255, 255, 0.12);
}

/* Workspace backup component styles */
.retro-upload-panel,
.theme-upload-panel {
	border: 2px dashed color-mix(in oklab, var(--md-outline-variant) 85%, transparent 15%);
	border-radius: 6px;
	padding: 1rem;
	background: color-mix(in oklab, var(--md-surface) 94%, var(--md-surface-variant) 6%);
	box-shadow: inset 0 0 0 1px color-mix(in oklab, var(--md-outline-variant) 55%, transparent 45%);
	transition: border-color 150ms ease, background 150ms ease;
}

.retro-upload-panel:has(button:hover),
.theme-upload-panel:has(button:hover) {
	border-color: color-mix(in oklab, var(--md-primary) 60%, transparent 40%);
}

.retro-upload-icon,
.theme-upload-icon {
	font-size: 1.5rem;
	color: var(--md-primary);
	flex-shrink: 0;
}

.retro-file-card,
.theme-file-card {
	margin-top: 0.75rem;
	display: flex;
	justify-content: space-between;
	gap: 1rem;
	padding: 0.75rem 0.9rem;
	border: 2px solid var(--md-inverse-surface);
	border-radius: 5px;
	background: color-mix(in oklab, var(--md-surface) 92%, var(--md-surface-variant) 8%);
	box-shadow: 2px 2px 0 var(--md-inverse-surface);
}

.retro-meta-panel,
.theme-meta-panel {
	border: 2px solid var(--md-inverse-surface);
	border-radius: 6px;
	background: color-mix(in oklab, var(--md-surface) 95%, var(--md-surface-variant) 5%);
	box-shadow: 2px 2px 0 var(--md-inverse-surface);
	padding: 1rem;
	display: grid;
	gap: 0.75rem;
}

.retro-meta-table,
.theme-meta-table {
	max-height: 11rem;
	overflow-y: auto;
	border: 2px dashed color-mix(in oklab, var(--md-outline-variant) 75%, transparent 25%);
	border-radius: 4px;
	padding: 0.5rem;
	display: grid;
	gap: 0.35rem;
}

.retro-meta-row,
.theme-meta-row {
	display: flex;
	align-items: center;
	justify-content: space-between;
	font-size: 0.75rem;
	padding: 0.2rem 0.35rem;
	background: color-mix(in oklab, var(--md-surface) 92%, transparent 8%);
	border-radius: 3px;
}

.retro-choice-btn,
.theme-choice-btn {
	border: 2px solid color-mix(in oklab, var(--md-inverse-surface) 92%, transparent 8%);
	background: color-mix(in oklab, var(--md-surface) 96%, var(--md-surface-variant) 4%);
	border-radius: 6px;
	box-shadow: 2px 2px 0 var(--md-inverse-surface);
	padding: 0.75rem;
	transition: box-shadow 120ms ease, background 120ms ease, color 120ms ease, border-color 120ms ease;
}

.retro-choice-btn:hover,
.theme-choice-btn:hover {
	border-color: var(--md-primary);
	background: color-mix(in oklab, var(--md-secondary-container) 70%, var(--md-surface) 30%);
	box-shadow: 3px 3px 0 var(--md-inverse-surface);
}

.retro-choice-btn:focus-visible,
.theme-choice-btn:focus-visible {
	outline: 2px solid var(--md-primary);
	outline-offset: 3px;
}

.retro-choice-btn--active,
.theme-choice-btn--active {
	background: color-mix(in oklab, var(--md-primary-container) 85%, var(--md-surface) 15%);
	color: var(--md-on-primary-container);
	border-color: var(--md-primary);
	box-shadow: 3px 3px 0 color-mix(in oklab, var(--md-primary) 70%, var(--md-inverse-surface) 30%);
}

.retro-choice-icon,
.theme-choice-icon {
	font-size: 1.4rem;
	color: currentColor;
}

.retro-checkbox,
.theme-checkbox {
	--checkbox-border: color-mix(in oklab, var(--md-inverse-surface) 80%, transparent 20%);
	padding: 0.5rem 0.25rem 0.5rem 0;
}

.retro-badge,
.theme-badge {
	--retro-badge-bg: color-mix(in oklab, var(--md-surface) 96%, var(--md-surface-variant) 4%);
	--retro-badge-fg: var(--md-on-surface);
	display: inline-flex;
	align-items: center;
	gap: 0.35rem;
	padding: 0.25rem 0.6rem;
	min-height: 1.5rem;
	border: 2px solid var(--md-inverse-surface);
	border-radius: 4px;
	background: var(--retro-badge-bg);
	color: var(--retro-badge-fg);
	box-shadow: 2px 2px 0 var(--md-inverse-surface);
	text-transform: uppercase;
	letter-spacing: 0.08em;
	font-weight: 600;
	line-height: 1;
}

.retro-badge--neutral,
.theme-badge--neutral {
	--retro-badge-bg: color-mix(in oklab, var(--md-surface) 95%, var(--md-surface-variant) 5%);
	--retro-badge-fg: var(--md-on-surface);
}

.retro-badge--primary,
.retro-badge--info,
.theme-badge--primary,
.theme-badge--info {
	--retro-badge-bg: color-mix(in oklab, var(--md-primary-container) 85%, var(--md-surface) 15%);
	--retro-badge-fg: var(--md-on-primary-container);
}

.retro-badge--success,
.theme-badge--success {
	--retro-badge-bg: color-mix(in oklab, var(--md-extended-color-success-color-container) 80%, var(--md-surface) 20%);
	--retro-badge-fg: var(--md-extended-color-success-on-color-container);
}

.retro-badge--error,
.theme-badge--error {
	--retro-badge-bg: color-mix(in oklab, var(--md-error-container) 85%, var(--md-surface) 15%);
	--retro-badge-fg: var(--md-on-error-container);
}

.retro-badge--warning,
.theme-badge--warning {
	--retro-badge-bg: color-mix(in oklab, var(--md-extended-color-warning-color-container) 80%, var(--md-surface) 20%);
	--retro-badge-fg: var(--md-extended-color-warning-on-color-container);
}

/* Document editor component styles */
.retro-document-toolbar,
.theme-document-toolbar {
	border-bottom: 2px solid var(--md-inverse-surface);
}

.retro-document-toolbar-button,
.theme-document-toolbar-button {
	border: 2px solid;
	border-radius: 4px;
}

.retro-document-skeleton-item,
.theme-document-skeleton-item {
	border-radius: 3px;
}

.retro-document-skeleton-item--sm,
.theme-document-skeleton-item--sm {
	border-radius: 2px;
}

.retro-document-skeleton-toolbar,
.theme-document-skeleton-toolbar {
	border-bottom: 1px solid;
}

.retro-document-error-card,
.theme-document-error-card {
	border-radius: 6px;
	border: 2px solid var(--md-inverse-surface);
	box-shadow: 2px 2px 0 var(--md-inverse-surface);
}

/* Chat component decorative styles */
.retro-message-container,
.theme-message-container {
	border: 2px solid var(--md-inverse-surface);
	box-shadow: 2px 2px 0 var(--md-inverse-surface);
	border-radius: 0.375rem; /* 6px */
}

.retro-message-user,
.theme-message-user {
	border: 2px solid var(--md-inverse-surface);
	box-shadow: 2px 2px 0 var(--md-inverse-surface);
}

.retro-message-assistant,
.theme-message-assistant {
	border: 2px solid var(--md-inverse-surface);
	box-shadow: 2px 2px 0 var(--md-inverse-surface);
}

.retro-message-action-group,
.theme-message-action-group {
	border-radius: 3px;
}

.retro-attachment-thumb,
.theme-attachment-thumb {
	border-radius: 4px;
	box-shadow: 2px 2px 0 var(--md-inverse-surface);
}

.retro-attachment-item,
.theme-attachment-item {
	border: 2px solid var(--md-inverse-surface);
	border-radius: 3px;
	box-shadow: 2px 2px 0 var(--md-inverse-surface);
}

.retro-input-container,
.theme-input-container {
	border: 2px solid var(--md-inverse-surface);
	border-radius: 3px;
	box-shadow: 2px 2px 0 var(--md-inverse-surface);
}

.retro-attachment-remove-btn,
.theme-attachment-remove-btn {
	border-radius: 3px;
	box-shadow: 2px 2px 0 var(--md-inverse-surface);
}

.retro-attachment-pdf-container,
.theme-attachment-pdf-container {
	border: 2px solid var(--md-inverse-surface);
	border-radius: 3px;
	box-shadow: 2px 2px 0 var(--md-inverse-surface);
}

.retro-attachment-text-container,
.theme-attachment-text-container {
	border: 2px solid var(--md-inverse-surface);
	border-radius: 3px;
	box-shadow: 2px 2px 0 var(--md-inverse-surface);
}

.retro-drag-overlay,
.theme-drag-overlay {
	border: 2px dashed;
	border-radius: 1rem; /* 16px */
}

.retro-reasoning-toggle,
.theme-reasoning-toggle {
	border: 2px solid var(--md-inverse-surface);
	border-radius: 4px;
	box-shadow: 2px 2px 0 0 var(--md-inverse-surface);
}

.retro-loader,
.theme-loader {
	border: 2px solid var(--md-inverse-surface);
	border-radius: 6px;
	box-shadow: 0 0 0 1px #000 inset, 0 0 6px -1px var(--rl-accent-soft),
		0 0 22px -8px var(--rl-accent);
}

.retro-pdf-thumb,
.theme-pdf-thumb {
	box-shadow: 0 0 0 1px var(--md-inverse-surface) inset,
		2px 2px 0 0 var(--md-inverse-surface);
}

.retro-pdf-thumb-ext,
.theme-pdf-thumb-ext {
	box-shadow: 1px 1px 0 0 #000;
}

.retro-pdf-thumb-corner,
.theme-pdf-thumb-corner {
	box-shadow: -1px 1px 0 0 var(--md-inverse-surface);
}

.retro-tool-call-details,
.theme-tool-call-details {
	border-radius: 3px;
	border: 2px solid;
}

.retro-tool-call-content,
.theme-tool-call-content {
	border-radius: 3px;
	border: 1px solid;
}

.retro-system-prompt-item,
.theme-system-prompt-item {
	border: 2px solid;
	border-radius: 0.5rem; /* 8px */
	box-shadow: 2px 2px 0 var(--md-inverse-surface);
}

.retro-modal-container,
.theme-modal-container {
	border: 2px solid;
}

.retro-settings-item,
.theme-settings-item {
	border-radius: 3px;
}

.retro-model-select-content,
.theme-model-select-content {
	border: 2px solid;
	border-radius: 3px;
}

.retro-inline-image-placeholder,
.theme-inline-image-placeholder {
	border: 2px solid var(--md-inverse-surface);
	box-shadow: 2px 2px 0 var(--md-inverse-surface);
}

.retro-table-wrapper,
.theme-table-wrapper {
	border: 2px solid var(--md-inverse-surface);
	border-radius: 3px;
	box-shadow: 2px 2px 0 var(--md-inverse-surface);
}

.retro-mentions-list,
.theme-mentions-list {
	border: 2px solid var(--md-inverse-surface);
	border-radius: 3px;
	box-shadow: 2px 2px 0 var(--md-inverse-surface);
}

/* Shared motion reduction: keep retro UI snappy yet accessible */
@media (prefers-reduced-motion: reduce) {
	.retro-chip,
	.theme-chip,
	.retro-btn,
	.theme-btn,
	.retro-btn-copy,
	.theme-copy-btn,
	.retro-input,
	.theme-input,
	.retro-choice-btn,
	.theme-choice-btn,
	.retro-upload-panel,
	.theme-upload-panel,
	.retro-file-card,
	.theme-file-card,
	.retro-document-skeleton-item,
	.theme-document-skeleton-item {
		transition: none;
		transform: none;
	}
}

<<<<<<< HEAD
/* Retro Decorative Styles
 * Centralized retro-themed borders, shadows, and decorative elements.
 * These styles were previously hardcoded in individual components.
 * Keep color references using the MD3 theme system (--md-* variables).
 */

/* Section Card - Used in Dashboard pages (ThemePage, AiPage, WorkspaceBackupApp) */
.section-card {
    position: relative;
    padding: 1.25rem 1rem 1rem 1rem;
    border: 2px solid var(--md-inverse-surface);
    background: linear-gradient(
        0deg,
        color-mix(in oklab, var(--md-surface) 94%, var(--md-surface-variant) 6%),
        color-mix(in oklab, var(--md-surface) 90%, var(--md-surface-variant) 10%)
    );
    border-radius: 6px;
    box-shadow: 2px 2px 0 var(--md-inverse-surface);
}

/* Pattern Thumbnail - Used in ThemePage for background previews */
.pattern-thumb {
    width: 150px;
    height: 150px;
    border: 2px solid var(--md-inverse-surface);
    box-shadow: 2px 2px 0 var(--md-inverse-surface);
    background-color: var(--md-surface-variant);
    image-rendering: pixelated;
}

/* Drop Zone - Used in ThemePage for drag-and-drop upload areas */
.drop-zone {
    position: relative;
    overflow: hidden;
    cursor: pointer;
}

.drop-zone:focus-visible {
    outline: 2px solid var(--md-primary);
    outline-offset: 2px;
}

.drop-zone.is-dragover {
    outline: 2px dashed var(--md-primary);
    outline-offset: 2px;
}

.drop-zone .dz-hint {
    position: absolute;
    inset: 0;
    display: flex;
    align-items: center;
    justify-content: center;
    font-size: 16px;
    font-weight: 600;
    background: linear-gradient(rgba(0, 0, 0, 0.58), rgba(0, 0, 0, 0.58));
    color: #fff;
    opacity: 0;
    transition: opacity 0.18s ease;
    text-transform: uppercase;
    letter-spacing: 0.05em;
    text-shadow: 0 1px 2px rgba(0, 0, 0, 0.85), 0 0 0 1px rgba(0, 0, 0, 0.9);
    -webkit-text-stroke: 0.25px rgba(0, 0, 0, 0.6);
    backdrop-filter: brightness(0.85) saturate(0.9) contrast(1.15);
    mix-blend-mode: normal;
}

.drop-zone:is(:hover, :focus-visible, .is-dragover) .dz-hint {
    opacity: 1;
}

/* Workspace Backup App - Theme-specific components */
.theme-upload-panel {
    padding: 1.25rem;
    border: 2px dashed var(--md-outline-variant);
    border-radius: 6px;
    background: var(--md-surface-container-low);
}

.theme-file-card {
    margin-top: 1rem;
    padding: 1rem;
    border: 2px solid var(--md-inverse-surface);
    border-radius: 6px;
    background: var(--md-surface-container);
    box-shadow: 2px 2px 0 var(--md-inverse-surface);
    display: flex;
    align-items: center;
    justify-content: space-between;
    gap: 1rem;
}

.theme-meta-panel {
    padding: 1rem;
    border: 2px solid var(--md-outline);
    border-radius: 6px;
    background: var(--md-surface-variant);
    box-shadow: 2px 2px 0 var(--md-outline);
}

.theme-meta-table {
    margin-top: 1rem;
    display: flex;
    flex-direction: column;
    gap: 0.5rem;
}

.theme-meta-row {
    display: flex;
    justify-content: space-between;
    padding: 0.5rem;
    border-radius: 3px;
    background: var(--md-surface-container-low);
    font-size: 0.875rem;
}

.theme-badge {
    font-size: 0.75rem;
    font-weight: 600;
    border-radius: 3px;
}

.theme-badge--neutral {
    background: var(--md-surface-variant);
    color: var(--md-on-surface-variant);
}

.theme-badge--primary {
    background: var(--md-primary-container);
    color: var(--md-on-primary-container);
}

.theme-badge--success {
    background: var(--md-extended-color-success-color-container);
    color: var(--md-extended-color-success-on-color-container);
}

.theme-badge--error {
    background: var(--md-error-container);
    color: var(--md-on-error-container);
}

.theme-badge--warning {
    background: var(--md-extended-color-warning-color-container);
    color: var(--md-extended-color-warning-on-color-container);
}

.theme-badge--info {
    background: var(--md-secondary-container);
    color: var(--md-on-secondary-container);
}

.theme-upload-icon {
    width: 2rem;
    height: 2rem;
    flex-shrink: 0;
    opacity: 0.7;
}

.theme-choice-icon {
    width: 1.5rem;
    height: 1.5rem;
    flex-shrink: 0;
    opacity: 0.85;
}

.theme-checkbox {
    /* Checkbox styling can be left to Nuxt UI; placeholder for future needs */
}

/* Dashboard Landing Page Buttons */
.dashboard-landing-item {
	border-radius: 6px;
	/* Stronger default to match retro controls */
	border: 2px solid var(--md-inverse-surface);
	box-shadow: 2px 2px 0 var(--md-inverse-surface);
	transition: border-color 0.15s ease, box-shadow 0.15s ease, background-color 0.15s ease, transform 80ms ease;
}

.dashboard-landing-item:hover {
    border-color: var(--md-primary);
    box-shadow: 2px 2px 0 var(--md-primary);
}

/* Press and focus states to align with .retro-btn behavior */
button.dashboard-landing-item:active {
	transform: translate(2px, 2px);
	box-shadow: 0 0 0 var(--md-inverse-surface),
		inset 0 2px 0 rgba(0, 0, 0, 0.25),
		inset 0 -2px 0 rgba(255, 255, 255, 0.12);
}

button.dashboard-landing-item:focus-visible {
	outline: 2px solid var(--md-primary);
	outline-offset: 2px;
}

/* Model Catalog Item Cards */
.model-catalog-item {
    border-radius: 12px;
    border: 2px solid var(--md-inverse-surface);
    box-shadow: 2px 2px 0 var(--md-inverse-surface);
    transition: box-shadow 0.15s ease;
}

.model-catalog-item:hover {
    box-shadow: 3px 3px 0 var(--md-inverse-surface);
}

/* Model Catalog Header */
.model-catalog-header {
    border-bottom: 2px solid var(--md-inverse-surface);
}

/* Plugin Icon - Retro shadow and border effects */
.dashboard-plugin-icon-button.retro-style {
	display: inline-flex;
	align-items: center;
	justify-content: center;
	gap: 0.5rem;
	border: 2px solid var(--md-inverse-surface);
	border-radius: 6px;
	background: var(--md-surface);
	color: var(--md-on-surface);
	box-shadow: 2px 2px 0 var(--md-inverse-surface);
	transition: transform 80ms ease,
		box-shadow 120ms ease,
		background-color 120ms ease,
		color 120ms ease,
		border-color 120ms ease;
}

.dashboard-plugin-icon-button.retro-style:hover {
	background: var(--md-secondary-container);
	color: var(--md-on-secondary-container);
	border-color: var(--md-primary);
	box-shadow: 3px 3px 0 var(--md-inverse-surface);
}

.dashboard-plugin-icon-button.retro-style:active {
	transform: translate(2px, 2px);
	box-shadow: 0 0 0 var(--md-inverse-surface),
		inset 0 2px 0 rgba(0, 0, 0, 0.25),
		inset 0 -2px 0 rgba(255, 255, 255, 0.12);
}

.dashboard-plugin-icon-button.retro-style:focus-visible {
	outline: 2px solid var(--md-primary);
	outline-offset: 2px;
}

.dashboard-plugin-icon-button.retro-style:disabled {
	opacity: 0.5;
	cursor: not-allowed;
	box-shadow: 2px 2px 0 color-mix(in oklab, var(--md-inverse-surface) 70%, transparent 30%);
}

/* Prompt Editor Header */
.prompt-editor-header {
    border-bottom: 2px solid var(--md-inverse-surface);
}

/* Fatal Error Details */
.fatal-error-details {
    border: 2px solid var(--md-inverse-surface);
    border-radius: 3px;
    box-shadow: 2px 2px 0 var(--md-inverse-surface);
}

/* Reduced motion support */
@media (prefers-reduced-motion: reduce) {
    .section-card,
    .drop-zone .dz-hint,
    .dashboard-landing-item,
    .model-catalog-item,
    .dashboard-plugin-icon-button.retro-style {
        transition: none;
    }
=======
/* Safety net for table layout */
.message-body [data-streamdown='table-wrapper'] {
    border: 2px solid var(--md-inverse-surface);
    border-radius: 3px;
    box-shadow: 2px 2px 0 var(--md-inverse-surface);
    margin-top: 32px !important;
    margin-bottom: 32px;
    overflow-x: auto;
    width: 100%;
}

.message-body [data-streamdown='table'] {
    margin-bottom: 0px;
    margin-top: 0px;
    border-bottom: 2px solid var(--md-inverse-surface);
    border-left: none;
    border-right: none;
    width: auto;
    min-width: min-content;
}

.message-body [data-streamdown='th'] {
    padding-top: 8px;
    padding-bottom: 8px;
    border-bottom: 2px solid var(--md-inverse-surface);
    font-weight: 600;
    border-top: none;
    white-space: nowrap;
}

.message-body [data-streamdown='table'] [data-streamdown='tr'] > [data-streamdown='th']:first-child,
.message-body [data-streamdown='table'] [data-streamdown='tr'] > [data-streamdown='td']:first-child {
    border-left: 0;
}
.message-body [data-streamdown='table'] [data-streamdown='tr'] > [data-streamdown='th']:last-child,
.message-body [data-streamdown='table'] [data-streamdown='tr'] > [data-streamdown='td']:last-child {
    border-right: 0;
}

/* Zebra striping for table body rows (every 2nd data row) */
.message-body [data-streamdown='tbody'] [data-streamdown='tr']:nth-child(even) {
    background: var(--md-surface-container-low);
}
.message-body [data-streamdown='tbody'] [data-streamdown='tr']:nth-child(odd) {
    background: var(--md-surface-container-lowest);
}
/* Optional hover highlight */
.message-body [data-streamdown='tbody'] [data-streamdown='tr']:hover {
    background: var(--md-surface-container-high);
>>>>>>> bc025078
}<|MERGE_RESOLUTION|>--- conflicted
+++ resolved
@@ -557,7 +557,6 @@
 	}
 }
 
-<<<<<<< HEAD
 /* Retro Decorative Styles
  * Centralized retro-themed borders, shadows, and decorative elements.
  * These styles were previously hardcoded in individual components.
@@ -836,7 +835,7 @@
     .dashboard-plugin-icon-button.retro-style {
         transition: none;
     }
-=======
+}
 /* Safety net for table layout */
 .message-body [data-streamdown='table-wrapper'] {
     border: 2px solid var(--md-inverse-surface);
@@ -886,5 +885,4 @@
 /* Optional hover highlight */
 .message-body [data-streamdown='tbody'] [data-streamdown='tr']:hover {
     background: var(--md-surface-container-high);
->>>>>>> bc025078
 }