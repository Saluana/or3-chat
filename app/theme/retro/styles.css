--- conflicted
+++ resolved
@@ -343,7 +343,6 @@
 	--retro-badge-fg: var(--md-extended-color-warning-on-color-container);
 }
 
-<<<<<<< HEAD
 /* HUD button (from SideBottomNav) - retro game-like interface button */
 .retro-hud-button,
 .theme-hud-button {
@@ -410,7 +409,6 @@
 .dark .retro-header-title::after,
 .dark .theme-header-title::after {
 	box-shadow: 2px 2px 0 var(--md-primary);
-=======
 /* Document editor component styles */
 .retro-document-toolbar,
 .theme-document-toolbar {
@@ -600,7 +598,6 @@
 	border: 2px solid var(--md-inverse-surface);
 	border-radius: 3px;
 	box-shadow: 2px 2px 0 var(--md-inverse-surface);
->>>>>>> 3bc35edb
 }
 
 /* Shared motion reduction: keep retro UI snappy yet accessible */
@@ -619,13 +616,10 @@
 	.theme-upload-panel,
 	.retro-file-card,
 	.theme-file-card,
-<<<<<<< HEAD
 	.retro-hud-button,
 	.theme-hud-button {
-=======
 	.retro-document-skeleton-item,
 	.theme-document-skeleton-item {
->>>>>>> 3bc35edb
 		transition: none;
 		transform: none;
 	}
