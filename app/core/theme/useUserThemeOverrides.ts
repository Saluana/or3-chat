import { ref, watch, computed } from 'vue';
import type {
    UserThemeOverrides,
    UserBackgroundLayer,
} from './user-overrides-types';
import { EMPTY_USER_OVERRIDES } from './user-overrides-types';
import { applyMergedTheme } from './apply-merged-theme';
import { revokeBackgroundBlobs } from './backgrounds';
import { isBrowser } from '~/utils/env';

// Storage keys
const STORAGE_KEY_LIGHT = 'or3:user-theme-overrides:light';
const STORAGE_KEY_DARK = 'or3:user-theme-overrides:dark';

type UserThemeOverrideGlobals = typeof globalThis & {
    __or3UserThemeOverrides?: {
        light: ReturnType<typeof ref<UserThemeOverrides>>;
        dark: ReturnType<typeof ref<UserThemeOverrides>>;
        activeMode: ReturnType<typeof ref<'light' | 'dark'>>;
        loaded: boolean;
    };
    useNuxtApp?: () => {
        $toast?: { add?: (payload: any) => void };
    };
};

// HMR-safe singleton
const g = globalThis as UserThemeOverrideGlobals;
if (!g.__or3UserThemeOverrides) {
    g.__or3UserThemeOverrides = {
        light: ref<UserThemeOverrides>({ ...EMPTY_USER_OVERRIDES }),
        dark: ref<UserThemeOverrides>({ ...EMPTY_USER_OVERRIDES }),
        activeMode: ref<'light' | 'dark'>('light'),
        loaded: false,
    };
}

const store = g.__or3UserThemeOverrides;

<<<<<<< HEAD
import { isBrowser } from '../../utils/environment';

=======
>>>>>>> e198f947
function detectModeFromHtml(): 'light' | 'dark' {
    if (!isBrowser()) return 'light';
    const cls = document.documentElement.className;
    return /\bdark\b/.test(cls) ? 'dark' : 'light';
}

function loadFromStorage(mode: 'light' | 'dark'): UserThemeOverrides | null {
    if (!isBrowser()) return null;
    try {
        const key = mode === 'light' ? STORAGE_KEY_LIGHT : STORAGE_KEY_DARK;
        const raw = localStorage.getItem(key);
        if (!raw) return null;
        return JSON.parse(raw);
    } catch (e) {
        console.warn('[user-theme-overrides] Failed to parse stored data', e);
        return null;
    }
}

function saveToStorage(mode: 'light' | 'dark', overrides: UserThemeOverrides) {
    if (!isBrowser()) return;
    try {
        const key = mode === 'light' ? STORAGE_KEY_LIGHT : STORAGE_KEY_DARK;
        localStorage.setItem(key, JSON.stringify(overrides));
    } catch (e) {
        if (e instanceof DOMException && e.name === 'QuotaExceededError') {
            console.error(
                '[user-theme-overrides] Storage quota exceeded. Customizations not saved.'
            );
            // Notify user via toast if available
            const nuxtApp = g.useNuxtApp?.();
            nuxtApp?.$toast?.add?.({
                title: 'Storage Full',
                description:
                    'Could not save theme customizations. Clear browser data to free space.',
                color: 'red',
                timeout: 5000,
            });
        } else {
            console.warn('[user-theme-overrides] Failed to save', e);
        }
    }
}

export function useUserThemeOverrides() {
    const current = computed<UserThemeOverrides>(() => {
        const lightValue = store.light.value;
        const darkValue = store.dark.value;
        const modeValue = store.activeMode.value;

        if (!lightValue || !darkValue) {
            return { ...EMPTY_USER_OVERRIDES };
        }

        return modeValue === 'light' ? lightValue : darkValue;
    });

    // Initialize on first use
    if (!store.loaded && isBrowser()) {
        const loadedLight = loadFromStorage('light');
        const loadedDark = loadFromStorage('dark');
        if (loadedLight) store.light.value = loadedLight;
        if (loadedDark) store.dark.value = loadedDark;

        store.activeMode.value = detectModeFromHtml();

        // Apply initial theme (async)
        void applyMergedTheme(store.activeMode.value, current.value);

        // Watch for mode changes (html class mutations)
        const mo = new MutationObserver(() => {
            const mode = detectModeFromHtml();
            if (mode !== store.activeMode.value) {
                store.activeMode.value = mode;
                void applyMergedTheme(mode, current.value);
            }
        });
        mo.observe(document.documentElement, {
            attributes: true,
            attributeFilter: ['class'],
        });

        if (import.meta.hot) {
            import.meta.hot.dispose(() => {
                mo.disconnect();
                revokeBackgroundBlobs();
            });
        }

        store.loaded = true;
    }

    function set(patch: Partial<UserThemeOverrides>) {
        const mode = store.activeMode.value || 'light';
        const baseValue =
            mode === 'light' ? store.light.value : store.dark.value;

        if (!baseValue) {
            console.warn(
                '[user-theme-overrides] Cannot set overrides: no base value found'
            );
            return;
        }

        // Validate before merge
        const validated = validatePatch(patch);
        const merged = deepMerge(baseValue, validated);

        if (mode === 'light') store.light.value = merged;
        else store.dark.value = merged;

        void applyMergedTheme(mode, merged);
        saveToStorage(mode, merged);
    }

    function validatePatch(
        patch: Partial<UserThemeOverrides>
    ): Partial<UserThemeOverrides> {
        const result: Partial<UserThemeOverrides> = { ...patch };

        // Validate typography
        if (result.typography?.baseFontPx !== undefined) {
            result.typography = {
                ...result.typography,
                baseFontPx: Math.max(
                    14,
                    Math.min(24, result.typography.baseFontPx)
                ),
            };
        }

        // Validate background layer opacities
        if (result.backgrounds?.content?.base?.opacity !== undefined) {
            const base = result.backgrounds.content.base;
            const opacity = base.opacity ?? 0;
            result.backgrounds = {
                ...result.backgrounds,
                content: {
                    ...result.backgrounds.content,
                    base: {
                        ...base,
                        opacity: Math.max(0, Math.min(1, opacity)),
                    },
                },
            };
        }

        if (result.backgrounds?.content?.overlay?.opacity !== undefined) {
            const overlay = result.backgrounds.content.overlay;
            const opacity = overlay.opacity ?? 0;
            result.backgrounds = {
                ...result.backgrounds,
                content: {
                    ...result.backgrounds.content,
                    overlay: {
                        ...overlay,
                        opacity: Math.max(0, Math.min(1, opacity)),
                    },
                },
            };
        }

        if (result.backgrounds?.sidebar?.opacity !== undefined) {
            const sidebar = result.backgrounds.sidebar;
            const opacity = sidebar.opacity ?? 0;
            result.backgrounds = {
                ...result.backgrounds,
                sidebar: {
                    ...sidebar,
                    opacity: Math.max(0, Math.min(1, opacity)),
                },
            };
        }

        return result;
    }

    function reset(mode?: 'light' | 'dark') {
        const target = mode || store.activeMode.value || 'light';
        const empty = { ...EMPTY_USER_OVERRIDES };

        if (target === 'light') {
            store.light.value = empty;
            saveToStorage('light', empty);
        } else {
            store.dark.value = empty;
            saveToStorage('dark', empty);
        }

        if (target === store.activeMode.value) {
            void applyMergedTheme(target, empty);
        }
    }

    function resetAll() {
        reset('light');
        reset('dark');
    }

    function switchMode(mode: 'light' | 'dark') {
        if (mode === store.activeMode.value) return;
        store.activeMode.value = mode;
        const overrides =
            mode === 'light' ? store.light.value : store.dark.value;
        if (overrides) {
            void applyMergedTheme(mode, overrides);
        }

        // Also update theme plugin to sync classes
        if (isBrowser()) {
            const nuxtApp: any = (globalThis as any).useNuxtApp?.();
            nuxtApp?.$theme?.set(mode);
        }
    }

    function reapply() {
        const mode = store.activeMode.value;
        if (!mode) return;
        void applyMergedTheme(mode, current.value);
    }

    // Watch for changes and persist
    if (isBrowser()) {
        watch(
            () => store.light.value,
            (v) => {
                if (store.activeMode.value === 'light' && v) {
                    void applyMergedTheme('light', v);
                }
                if (v) {
                    saveToStorage('light', v);
                }
            },
            { deep: true }
        );

        watch(
            () => store.dark.value,
            (v) => {
                if (store.activeMode.value === 'dark' && v) {
                    void applyMergedTheme('dark', v);
                }
                if (v) {
                    saveToStorage('dark', v);
                }
            },
            { deep: true }
        );
    }

    return {
        overrides: current,
        light: store.light,
        dark: store.dark,
        activeMode: store.activeMode,
        set,
        reset,
        resetAll,
        switchMode,
        reapply,
    };
}

/** Deep merge helper for user overrides */
function deepMerge<T>(base: T, patch: Partial<T>): T {
    const result: any = { ...base };
    for (const key in patch) {
        const val = patch[key];
        if (val === undefined) continue; // skip undefined

        if (val === null || typeof val !== 'object' || Array.isArray(val)) {
            result[key] = val; // allow null to clear, primitives, and arrays
        } else {
            result[key] = deepMerge(result[key] || {}, val);
        }
    }
    return result;
}<|MERGE_RESOLUTION|>--- conflicted
+++ resolved
@@ -37,11 +37,6 @@
 
 const store = g.__or3UserThemeOverrides;
 
-<<<<<<< HEAD
-import { isBrowser } from '../../utils/environment';
-
-=======
->>>>>>> e198f947
 function detectModeFromHtml(): 'light' | 'dark' {
     if (!isBrowser()) return 'light';
     const cls = document.documentElement.className;
